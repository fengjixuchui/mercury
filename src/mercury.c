/*
 * mercury.c
 *
 * main() file for mercury packet metadata capture and analysis tool
 * 
 * Copyright (c) 2019 Cisco Systems, Inc. All rights reserved.  License at 
 * https://github.com/cisco/mercury/blob/master/LICENSE 
 */

#include "utils.h"
#include <stdio.h>
#include <string.h>
#include <signal.h>
#include <unistd.h>
#include <errno.h>
#include <getopt.h>
#include <time.h>
#include <sys/sysinfo.h>
#include <sys/types.h>
#include <sys/syscall.h>
#include <pthread.h>
#include <dirent.h>
#include "mercury.h"
#include "pcap_file_io.h"
#include "af_packet_io.h"
#include "af_packet_v3.h"
#include "analysis.h"
#include "rnd_pkt_drop.h"

enum input_mode {
    input_mode_unknown        = 0,
    input_mode_read_file      = 1,
    input_mode_capture        = 2
};

enum output_mode {
    output_mode_unknown       = 0,
    output_mode_pcap_file     = 1,
    output_mode_json          = 2
};

#define TWO_TO_THE_N(N) (unsigned int)1 << (N)

/*
 * sig_close() causes a graceful shutdown of the program after recieving
 * an appropriate signal
 */
static void sig_close (int signal_arg) {

    printf("\ngot signal %d, shutting down\n", signal_arg);

    analysis_finalize();

    /*
     * the function exit() should invoke fflush() on our output buffers
     */
    exit(0);
}


#define FLAGS_CLOBBER (O_TRUNC)

enum status filename_append(char dst[MAX_FILENAME],
			    const char *src,
			    const char *delim,
			    const char *tail) {

    if (tail) { 

	/*
	 * filename = directory || '/' || thread_num 
	 */	
	if (strnlen(src, MAX_FILENAME) + strlen(tail) + 1 > MAX_FILENAME) {
	    return status_err; /* filename too long */
	}
	strncpy(dst, src, MAX_FILENAME);
	strcat(dst, delim);
	strcat(dst, tail);

    } else {

	if (strnlen(src, MAX_FILENAME) >= MAX_FILENAME) {
	    return status_err; /* filename too long */
	}
	strncpy(dst, src, MAX_FILENAME); 
	
    }
    return status_ok;
}

enum status frame_handler_init_from_config(struct frame_handler *handler,
					   struct mercury_config *cfg,
					   int tnum,
					   char *fileset_id) {
    enum status status;
    char outfile[MAX_FILENAME];
    pid_t pid = tnum; // syscall(__NR_gettid);

    uint64_t max_records = 0;
    if (cfg->rotate) {
	max_records = cfg->rotate;
    }
    
    if (cfg->write_filename) {
	
	status = filename_append(outfile, cfg->write_filename, "/", fileset_id);
	if (status) {
	    return status;
	}	
	if (cfg->verbosity) {
	    printf("initializing thread function %x with filename %s\n", pid, outfile);
	}
	
	if (cfg->filter) {
	    /*
	     * write only TLS clientHellos and TCP SYNs to capture file
	     */
	    status = frame_handler_filter_write_pcap_init(handler, outfile, cfg->flags, cfg->packet_filter_cfg);
	    if (status) {
		return status;
	    }
	} else {
	    /*
	     * write all packets to capture file
	     */
	    status = frame_handler_write_pcap_init(handler, outfile, cfg->flags);
	    if (status) {
		printf("%s: could not open pcap output file %s\n", strerror(errno), outfile);
		return status;
	    }

	}
	
    } else if (cfg->fingerprint_filename) {
	/*
	 * write fingerprints into output file
	 */	
	status = filename_append(outfile, cfg->fingerprint_filename, "/", fileset_id);
	if (status) {
	    return status;
	}
	if (cfg->verbosity) {
	    printf("initializing thread function %x with filename %s\n", pid, outfile);
	}
	
	status = frame_handler_write_fingerprints_init(handler, outfile, cfg->mode, max_records);
	if (status) {
	    perror("error: could not open fingerprint output file");
	    return status;
	}
    } else {
        /*
	 * default: dump JSON-formatted packet info to stdout
	 */
	status = frame_handler_dump_init(handler);
	if (status) {
	    perror("could not initialize frame dump");
	    return status;
	}
	
    }
    
    return status_ok;
}

void *packet_processing_thread_func(void *userdata) {
    struct thread_context *tc = (struct thread_context *)userdata;
    enum status status;
    
    /*
     * start packet processing loop
     */
    status = capture_loop(tc);
    if (status) {
	perror("failure in capture loop");
	return NULL;
    }
    
    return NULL;
}

void create_subdirectory(const char *outdir,
			 enum create_subdir_mode mode) {
    printf("creating output directory %s\n", outdir);
    if (mkdir(outdir, S_IRUSR | S_IWUSR | S_IXUSR | S_IRGRP | S_IXGRP | S_IROTH | S_IXOTH) != 0) {
	if (errno == EEXIST && mode == create_subdir_mode_overwrite) {
	    printf("warning: directory %s exists; new data will be written into it\n", outdir);
	} else {
	    printf("error %s: could not create directory %s\n", strerror(errno), outdir);
	    exit(255);
	}
    }
}

/*
 * struct pcap_reader_thread_context holds thread-specific information
 * for a pcap-file-reading thread; it is a sister to struct
 * thread_context, which has the equivalent role for network capture
 * threads
 */
struct pcap_reader_thread_context {
    struct frame_handler handler; 
    int tnum;                 /* Thread Number */
    pthread_t tid;            /* Thread ID */
    struct pcap_file rf;
    int loop_count;           /* loop count */
};

enum status pcap_reader_thread_context_init_from_config(struct pcap_reader_thread_context *tc,
							struct mercury_config *cfg,
							int tnum,
							char *fileset_id) {
    char input_filename[MAX_FILENAME];
    tc->tnum = tnum;
	tc->loop_count = cfg->loop_count;
    
    enum status status = frame_handler_init_from_config(&tc->handler, cfg, tnum, fileset_id);
    if (status) {
	return status;
    }

    // if cfg->use_test_packet is on, read_filename will be NULL
    if (cfg->read_filename != NULL) {
        status = filename_append(input_filename, cfg->read_filename, "/", fileset_id);
        if (status) {
            return status;
        }
	
        status = pcap_file_open(&tc->rf, input_filename, io_direction_reader, cfg->flags);
        if (status) {
	    printf("%s: could not open pcap input file %s\n", strerror(errno), cfg->read_filename);
	    return status;
        }
    }
    return status_ok;
}

void *pcap_file_processing_thread_func(void *userdata) {
    struct pcap_reader_thread_context *tc = (struct pcap_reader_thread_context *)userdata;
    enum status status;
    
    status = pcap_file_dispatch_frame_handler(&tc->rf, tc->handler.func, &tc->handler.context, tc->loop_count);
    if (status) {
	printf("error in pcap file dispatch (code: %d)\n", (int)status);
	return NULL;
    }
    
    return NULL;
}

void *pcap_file_processing_test_packet_func(void *userdata) {
    struct pcap_reader_thread_context *tc = (struct pcap_reader_thread_context *)userdata;
    enum status status;

    status = pcap_file_dispatch_test_packet(tc->handler.func,
                                            &tc->handler.context,
                                            tc->loop_count);
    if (status) {
        printf("error in pcap file dispatch (code: %u)\n", status);
        return NULL;
    }

    return NULL;
}

#define BILLION 1000000000L

inline void get_clocktime_before (struct timespec *before) {
    if (clock_gettime(CLOCK_REALTIME, before) != 0) {
        // failed to get clock time, set the uninitialized struct to zero
        bzero(before, sizeof(struct timespec));
        perror("error: could not get clock time before fwrite file header\n");
    }
}

inline uint64_t get_clocktime_after (struct timespec *before,
                                            struct timespec *after) {
    uint64_t nano_sec = 0;
    if (clock_gettime(CLOCK_REALTIME, after) != 0) {
        perror("error: could not get clock time after fwrite file header\n");
    } else {
        // It is assumed that if this call is successful, the previous call is also successful.
        // We got clock time after writting, now compute the time difference in nano seconds
        nano_sec += (BILLION * (after->tv_sec - before->tv_sec)) + (after->tv_nsec - before->tv_nsec);
    }
    return nano_sec;
}

enum status open_and_dispatch(struct mercury_config *cfg) {
    struct stat statbuf;
    enum status status;
    struct timespec before, after;
	u_int64_t nano_seconds = 0;
	u_int64_t bytes_written = 0;
	u_int64_t packets_written = 0;

    get_clocktime_before(&before); // get timestamp before we start processing

    if (cfg->read_filename && stat(cfg->read_filename, &statbuf) == 0 && S_ISDIR(statbuf.st_mode)) {
	DIR *dir = opendir(cfg->read_filename);
	struct dirent *dirent;

	/*
	 * read_filename is a directory containing capture files created by separate threads
	 */

	/*
	 * count number of files in fileset
	 */
	int num_files = 0;
	while ((dirent = readdir(dir)) != NULL) {
		
	    char input_filename[MAX_FILENAME];
	    filename_append(input_filename, cfg->read_filename, "/", dirent->d_name);
	    if (stat(input_filename, &statbuf) == 0) {
		if (S_ISREG(statbuf.st_mode)) {
		    
		    num_files++;
		}
	    } 
	}
	    
	/*
	 * set up thread contexts
	 */
	struct pcap_reader_thread_context *tc = (struct pcap_reader_thread_context *)malloc(num_files * sizeof(struct pcap_reader_thread_context));
	if (!tc) {
	    perror("could not allocate memory for thread storage array\n");
	}

	char *outdir = cfg->fingerprint_filename ? cfg->fingerprint_filename : cfg->write_filename;
	if (outdir) {
	    /*
	     * create subdirectory into which each thread will write its output
	     */
	    create_subdirectory(outdir, create_subdir_mode_do_not_overwrite);
	}

	/*
	 * loop over all files in directory
	 */
	rewinddir(dir);
	int tnum = 0;
	while ((dirent = readdir(dir)) != NULL) {
		
	    char input_filename[MAX_FILENAME];
	    filename_append(input_filename, cfg->read_filename, "/", dirent->d_name);
	    if (stat(input_filename, &statbuf) == 0) {
		if (S_ISREG(statbuf.st_mode)) {
		    
		    status = pcap_reader_thread_context_init_from_config(&tc[tnum], cfg, tnum, dirent->d_name);
		    if (status) {
			perror("could not initialize pcap reader thread context");
			return status;
		    }

		    int err = pthread_create(&(tc[tnum].tid), NULL, pcap_file_processing_thread_func, &tc[tnum]);
		    tnum++;
		    if (err) {
			printf("%s: error creating file reader thread\n", strerror(err));
			exit(255);
		    }

		}

	    } else {
		perror("stat");
	    }

	}

	if (tnum != num_files) {
	    printf("warning: num_files (%d) != tnum (%d)\n", num_files, tnum);
	}

	for (int i = 0; i < tnum; i++) {
	    pthread_join(tc[i].tid, NULL);
	    bytes_written += tc[i].handler.context.pcap_file.bytes_written;
	    packets_written += tc[i].handler.context.pcap_file.packets_written;
	}
		
    } else {

	/*
	 * we have a single capture file, not a directory of capture files
	 */
	struct pcap_reader_thread_context tc;
	    
	enum status status = pcap_reader_thread_context_init_from_config(&tc, cfg, 0, NULL);
	if (status != status_ok) {
	    return status;
	}

	pcap_file_processing_thread_func(&tc);
	bytes_written = tc.handler.context.pcap_file.bytes_written;
	packets_written = tc.handler.context.pcap_file.packets_written;
    }

    nano_seconds = get_clocktime_after(&before, &after);
    double byte_rate = ((double)bytes_written * BILLION) / (double)nano_seconds;

    if (cfg->write_filename && cfg->verbosity) {
	printf("For all files, packets written: %" PRIu64 ", bytes written: %" PRIu64 ", nano sec: %" PRIu64 ", bytes per second: %.4e\n",
	       packets_written, bytes_written, nano_seconds, byte_rate);
    }
    
    return status_ok;
}

/*
 * For -T or --test option, we use a canned packet to generate the output data
 * If -t or --threads option is specified, we create a subdirectory and spawn a number
 * of threads to generate output data.
 * If -p or --loop-count option is specified, we generate as many packets as the loop-count.
 */
int dispatch_test_packets(struct mercury_config *cfg, int num_threads) {

    struct timespec before, after;
	u_int64_t nano_seconds = 0;
	u_int64_t bytes_written = 0;
	u_int64_t packets_written = 0;

        printf("dispatch_test_packets: num_threads=%d\n", num_threads);

    get_clocktime_before(&before); // get timestamp before we start processing

    if (num_threads == 1) {
        struct pcap_reader_thread_context tc;
        tc.handler.context.pcap_file.bytes_written = 0;
        tc.handler.context.pcap_file.packets_written = 0;

        enum status status = pcap_reader_thread_context_init_from_config(&tc, cfg, 0, NULL);
        if (status != status_ok) {
            return status;
        }

        pcap_file_processing_test_packet_func(&tc);
        bytes_written = tc.handler.context.pcap_file.bytes_written;
        packets_written = tc.handler.context.pcap_file.packets_written;
    } else if (num_threads > 1) {
        /*
	     * create subdirectory into which each thread will write its output
	     */
	    char *outdir = cfg->fingerprint_filename ? cfg->fingerprint_filename : cfg->write_filename;
	    //enum create_subdir_mode mode = cfg->rotate ? create_subdir_mode_overwrite : create_subdir_mode_do_not_overwrite;
	    create_subdirectory(outdir, create_subdir_mode_overwrite);

        /*
         * create capture worker threads and set up thread contexts
         */
        struct pcap_reader_thread_context *tc = (struct pcap_reader_thread_context *)
                                                malloc(num_threads * sizeof(struct pcap_reader_thread_context));
        if (!tc) {
	        perror("could not allocate memory for thread storage array\n");
        }

        for (int i=0; i < num_threads; i++) {
	        tc[i].tnum = i;
	        tc[i].tid = 0;
        }

        for (int i=0; i < num_threads; i++) {
            char hexname[MAX_HEX];
            snprintf(hexname, MAX_HEX, "%x", tc[i].tnum);

            enum status status = pcap_reader_thread_context_init_from_config(&tc[i], cfg, tc[i].tnum, hexname);
	        if (status) {
	            printf("error: could not initialize thread context\n");
	            exit(255);
	        }
	        printf("creating capture thread %d\n", i);
	        int err = pthread_create(&(tc[i].tid), NULL, pcap_file_processing_test_packet_func, &tc[i]);
	        if (err) {
	            printf("%s: error creating af_packet capture thread %d\n", strerror(err), i);
	            exit(255);
	        }
        }

        /*
         * wait for threads to finish (but they never do; should we use detached threads?)
        */
        for (int i = 0; i < num_threads; i++) {
	        pthread_join(tc[i].tid, NULL);
            bytes_written += tc[i].handler.context.pcap_file.bytes_written;
            packets_written += tc[i].handler.context.pcap_file.packets_written;
        }
    }

    nano_seconds = get_clocktime_after(&before, &after);
    double byte_rate = ((double)bytes_written * BILLION) / (double)nano_seconds;

	if (cfg->write_filename) {
	    printf("For all files, Packets Written: %lu, Bytes Written: %lu, nano sec: %lu, byte rate: %lf\n",
                packets_written, bytes_written, nano_seconds, byte_rate);
	}

    return 0;
}

#define EXIT_ERR 255

char mercury_help[] =
    "%s INPUT [OUTPUT] [OPTIONS]:\n"
    "INPUT\n"
    "   [-c or --capture] capture_interface   # capture packets from interface\n"
    "   [-r or --read] read_file              # read packets from file\n"
//  "   [-T or --test]                        # write pcap file with test packet\n"
    "OUTPUT\n"
    "   [-f or --fingerprint] json_file_name  # write fingerprints to JSON file\n"
    "   [-w or --write] pcap_file_name        # write packets to PCAP/MCAP file\n"
    "   no output option                      # write JSON packet summary to stdout\n"
    "--capture OPTIONS\n"
    "   [-b or --buffer] b                    # set RX_RING size to (b * PHYS_MEM)\n"
    "   [-t or --threads] [num_threads | cpu] # set number of threads\n"
    "   [-u or --user] u                      # set UID and GID to those of user u\n"
    "--read OPTIONS\n"
    "   [-m or --multiple] count              # loop over read_file count >= 1 times\n"
    "GENERAL OPTIONS\n"
    "   [-a or --analysis]                    # analyze fingerprints\n"
    "   [-s or --select]                      # select only packets with metadata\n"
    "   [-l or --limit] l                     # rotate JSON files after l records\n"
    "   [-v or --verbose]                     # additional information sent to stdout\n"
    "   [-p or --loop] loop_count             # loop count >= 1 for the read_file\n"
//  "   [--adaptive]                          # adaptively accept or skip packets for pcap file\n"
    "   [-h or --help]                        # extended help, with examples\n";

char mercury_extended_help[] =
    "\n"
    "DETAILS\n"
    "   \"[-c or --capture] c\" captures packets from interface c with Linux AF_PACKET\n"
    "   using a separate ring buffer for each worker thread.  \"[-t or --thread] t\"\n"
    "   sets the number of worker threads to t, if t is a positive integer; if t is\n"
    "   \"cpu\", then the number of threads will be set to the number of available\n"
    "   processors.  \"[-b or --buffer] b\" sets the total size of all ring buffers to\n"
    "   (b * PHYS_MEM) where b is a decimal number between 0.0 and 1.0 and PHYS_MEM\n"
    "   is the available memory; USE b < 0.1 EXCEPT WHEN THERE ARE GIGABYTES OF SPARE\n"
    "   RAM to avoid OS failure due to memory starvation.  When multiple threads are\n"
    "   configured, the output is a *file set*: a directory into which each thread\n"
    "   writes its own file; all packets in a flow are written to the same file.\n"
    "\n"
    "   \"[-f or --fingerprint] f\" writes a JSON record for each fingerprint observed,\n"
    "   which incorporates the flow key and the time of observation, into the file or\n"
    "   file set f.  With [-a or --analysis], fingerprints and destinations are\n"
    "   analyzed and the results are included in the JSON output.\n"
    "\n"
    "   \"[-w or --write] w\" writes packets to the file or file set w, in PCAP format.\n"
    "   With [-s or --select], packets are filtered so that only ones with\n"
    "   fingerprint metadata are written.\n"
    "\n"
    "   \"[r or --read] r\" reads packets from the file or file set r, in PCAP format.\n"
    "   A single worker thread is used to process each input file; if r is a file set\n"
    "   then the output will be a file set as well.  With \"[-m or --multiple] m\", the\n"
    "   input file or file set is read and processed m times in sequence; this is\n"
    "   useful for testing.\n"
    "\n"
    "   \"[-u or --user] u\" sets the UID and GID to those of user u; output file(s)\n"
    "   are owned by this user.  With \"[-l or --limit] l\", each JSON output file has\n"
    "   at most l records; output files are rotated, and filenames include a sequence\n"
    "   number.\n"
    "\n"
    "   [-v or --verbose] writes additional information to the standard output,\n"
    "   including the packet count, byte count, elapsed time and processing rate, as\n"
    "   well as information about threads and files.\n"
    "\n"
    "   [-h or --help] writes this extended help message to stdout.\n"
    "\n"
    "EXAMPLES\n"
    "   mercury -c eth0 -w foo.pcap           # capture from eth0, write to foo.pcap\n"
    "   mercury -c eth0 -w foo.pcap -t cpu    # as above, with one thread per CPU\n"
    "   mercury -c eth0 -w foo.mcap -t cpu -s # as above, selecting packet metadata\n"
    "   mercury -r foo.mcap -f foo.json       # read foo.mcap, write fingerprints\n"
    "   mercury -r foo.mcap -f foo.json -a    # as above, with fingerprint analysis\n"
    "   mercury -c eth0 -t cpu -f foo.json -a # capture and analyze fingerprints\n";


enum extended_help {
    extended_help_off = 0,
    extended_help_on  = 1
};

void usage(const char *progname, const char *err_string, enum extended_help extended_help) {
    if (err_string) {
	printf("error: %s\n", err_string);
    }
    printf(mercury_help, progname);
    if (extended_help) {
	printf("%s", mercury_extended_help);
    }
    exit(EXIT_ERR);
}

int main(int argc, char *argv[]) {
    struct mercury_config cfg = mercury_config_init();
    int c;
    int num_inputs = 0;  // we need to have one and only one input

    while(1) {
	int opt_idx = 0;
	static struct option long_opts[] = {
	    { "read",        required_argument, NULL, 'r' },
	    { "write",       required_argument, NULL, 'w' },
	    { "capture",     required_argument, NULL, 'c' },
	    { "fingerprint", required_argument, NULL, 'f' },
	    { "analysis",    no_argument,       NULL, 'a' },
	    { "threads",     required_argument, NULL, 't' },
	    { "buffer",      required_argument, NULL, 'b' },
	    { "limit",       required_argument, NULL, 'l' },
	    { "user",        required_argument, NULL, 'u' },
	    { "multiple",    required_argument, NULL, 'm' },
	    { "help",        no_argument,       NULL, 'h' },
	    { "select",      optional_argument, NULL, 's' },
	    { "verbose",     no_argument,       NULL, 'v' },
	    { "test",        no_argument,       NULL, 'T' },
	    { "loop",        required_argument, NULL, 'p' },
	    { "adaptive",    no_argument,       NULL,  0  },
	    { NULL,          0,                 0,     0  }
	};
<<<<<<< HEAD
	c = getopt_long(argc, argv, "r:w:c:f:t:b:l:u:s::oham:v", long_opts, &opt_idx);
=======
	c = getopt_long(argc, argv, "r:w:c:f:t:b:l:u:soham:vTp:", long_opts, &opt_idx);
>>>>>>> e3ce9b56
	if (c < 0) {
	    break;
	}
	switch(c) {
	case 'r':
	    if (optarg) {
		cfg.read_filename = optarg;
		num_inputs++;
	    } else {
		usage(argv[0], "error: option r or read requires filename argument", extended_help_off);
	    }
	    break;
	case 'w':
	    if (optarg) {
		cfg.write_filename = optarg;
	    } else {
		usage(argv[0], "error: option w or write requires filename argument", extended_help_off);
	    }
	    break;
	case 'c':
	    if (optarg) {
		cfg.capture_interface = optarg;
		num_inputs++;
	    } else {
		usage(argv[0], "error: option c or capture requires interface argument", extended_help_off);
	    }
	    break;
	case 'f':
	    if (optarg) {
		cfg.fingerprint_filename = optarg;
	    } else {
		usage(argv[0], "error: option f or fingerprint requires filename argument", extended_help_off);
	    }
	    break;
	case 'a':
	    if (optarg) {
		usage(argv[0], "error: option a or analysis does not use an argument", extended_help_off);
	    } else {
		if (analysis_init() == -1) {
		    return EXIT_FAILURE;  /* analysis engine could not be initialized */
		};
		cfg.analysis = analysis_on;
	    }
	    break;
	case 'o':
	    if (optarg) {
		usage(argv[0], "error: option o or overwrite does not use an argument", extended_help_off);
	    } else {
		/*
		 * remove 'exclusive' and add 'truncate' flags, to cause file writes to overwrite files if need be
		 */
		cfg.flags = FLAGS_CLOBBER;
		/*
		 * set file mode similarly
		 */
		cfg.mode = (char *)"w";
	    }
	    break;
	case 's':
	    if (optarg) {
		if (optarg[0] != '=' || optarg[1] == 0) {
		    usage(argv[0], "error: option s or select has the form s=\"packet filter config string\"", extended_help_off);
		}
		cfg.packet_filter_cfg = optarg+1;
	    } 
	    cfg.filter = 1;
	    break;
	case 'h':
	    if (optarg) {
		usage(argv[0], "error: option h or help does not use an argument", extended_help_on);
	    } else {
		printf("mercury: packet metadata capture and analysis\n"); 
		usage(argv[0], NULL, extended_help_on);
	    }
	    break;
	case 'T':
	    if (optarg) {
		usage(argv[0], "error: option T or test does not use an argument", extended_help_off);
	    } else {
		cfg.use_test_packet = 1;
		num_inputs++;
	    }
	    break;
	case 't':
	    if (optarg) {
		if (strcmp(optarg, "cpu") == 0) {
		    cfg.num_threads = -1; /* create as many threads as there are cpus */
		    break;
		}
		errno = 0;
		cfg.num_threads = strtol(optarg, NULL, 10);
		if (errno) {
		    printf("%s: could not convert argument \"%s\" to a number\n", strerror(errno), optarg);
		}
	    } else {
		usage(argv[0], "error: option t or threads requires a numeric argument", extended_help_off);
	    }
	    break;
	case 'l':
	    if (optarg) {
		errno = 0;
		cfg.rotate = strtol(optarg, NULL, 10);
		if (errno) {
		    printf("%s: could not convert argument \"%s\" to a number\n", strerror(errno), optarg);
		}
	    } else {
		usage(argv[0], "error: option l or limit requires a numeric argument", extended_help_off);
	    }
	    break;
	case 'p':
	    if (optarg) {
		errno = 0;
		cfg.loop_count = strtol(optarg, NULL, 10);
		if (errno) {
		    printf("%s: could not convert argument \"%s\" to a number\n", strerror(errno), optarg);
		}
	    } else {
		usage(argv[0], "error: option p or loop requires a numeric argument", extended_help_off);
	    }
	    break;
	case 0:
	    /* The option --adaptive to adaptively accept or skip packets for PCAP file. */
	    if (optarg) {
		usage(argv[0], "error: option --adaptive does not use an argument", extended_help_off);
	    } else {
		cfg.adaptive = 1;
	    }
	    break;
	case 'u':
	    if (optarg) {
		errno = 0;
		cfg.user = optarg;
	    } else {
		usage(argv[0], "error: option u or user requires an argument", extended_help_off);
	    }
	    break;
	case 'b':
	    if (optarg) {
		errno = 0;
		cfg.buffer_fraction = strtof(optarg, NULL);
		if (errno) {
		    printf("%s: could not convert argument \"%s\" to a number\n", strerror(errno), optarg);
		    usage(argv[0], NULL, extended_help_off);
		}
		if (cfg.buffer_fraction < 0.0 || cfg.buffer_fraction > 1.0 ) {
		    usage(argv[0], "buffer fraction must be between 0.0 and 1.0 inclusive", extended_help_off);
		}
	    } else {
		usage(argv[0], "option b or buffer requires a numeric argument", extended_help_off);
	    }
	    break;
	case 'v':
	    if (optarg) {
		usage(argv[0], "error: option v or verbose does not use an argument", extended_help_off);
	    } else {
		cfg.verbosity = 1;
	    }
	    break;
	case '?':
	default:
	    usage(argv[0], NULL, extended_help_off);
	}
    }

    if (num_inputs == 0) {
	usage(argv[0], "neither read [r] nor capture [c] nor Test [T] specified on command line", extended_help_off);
    }
    if (num_inputs > 1) {
	usage(argv[0], "more than one read [r] or capture [c] or Test [T] are specified on command line", extended_help_off);
    }
    if (cfg.fingerprint_filename && cfg.write_filename) {
	usage(argv[0], "both fingerprint [f] and write [w] specified on command line", extended_help_off);
    }
    if (cfg.num_threads != 1 && cfg.fingerprint_filename == NULL && cfg.write_filename == NULL) {
	usage(argv[0], "multiple threads [t] requested, but neither fingerprint [f] no write [w] specified on command line", extended_help_off);
    }
    
    /*
     * loop_count < 1  ==> not valid
     * loop_count > 1  ==> looping (i.e. repeating read file) will be done
     * loop_count == 1 ==> default condition
     */
    if (cfg.loop_count < 1) {
	usage(argv[0], "Invalid loop count, it should be >= 1", extended_help_off);
    } else if (cfg.loop_count > 1) {
	printf("Loop count: %d\n", cfg.loop_count);
    }

    /* The option --adaptive works only with -w PCAP file option and -c capture interface */
    if (cfg.adaptive > 0) {
        if (cfg.write_filename == NULL || cfg.capture_interface == NULL) {
            usage(argv[0], "The option --adaptive requires options -c capture interface and -w pcap file.", extended_help_off);
	} else {
            set_percent_accept(30); /* set starting percentage */
        }
    }
	
    /*
     * set up signal handlers, so that output is flushed upon close
     */
    signal(SIGINT, sig_close);     /* Ctl-C causes graceful shutdown */
    signal(SIGTERM, sig_close);

    /* process packets */
    
#ifndef USE_FANOUT
#warning "TPACKET V3 unavailable; compiling for single-threaded use only"
    printf("error: multithreading not available; the --thread option must be omitted\n");
#endif
	
    int num_cpus = get_nprocs();  // would get_nprocs_conf() be more appropriate?
    if (cfg.num_threads == -1) {
	cfg.num_threads = num_cpus;
	printf("found %d CPU(s), creating %d thread(s)\n", num_cpus, cfg.num_threads);
    }
    
    /* init random number generator */
    srand(time(0));

    if (cfg.capture_interface) {
	struct ring_limits rl;

	if (cfg.verbosity) {
	    printf("initializing interface %s\n", cfg.capture_interface);
	}
	ring_limits_init(&rl, cfg.buffer_fraction);
	
	af_packet_bind_and_dispatch(&cfg, &rl);
	
    }
    
    if (cfg.read_filename) {
	
	open_and_dispatch(&cfg);
	
    }

    if (cfg.use_test_packet) {
	
	dispatch_test_packets(&cfg, cfg.num_threads);
	
    }
    analysis_finalize();
    
    return 0;
}<|MERGE_RESOLUTION|>--- conflicted
+++ resolved
@@ -615,11 +615,7 @@
 	    { "adaptive",    no_argument,       NULL,  0  },
 	    { NULL,          0,                 0,     0  }
 	};
-<<<<<<< HEAD
-	c = getopt_long(argc, argv, "r:w:c:f:t:b:l:u:s::oham:v", long_opts, &opt_idx);
-=======
-	c = getopt_long(argc, argv, "r:w:c:f:t:b:l:u:soham:vTp:", long_opts, &opt_idx);
->>>>>>> e3ce9b56
+	c = getopt_long(argc, argv, "r:w:c:f:t:b:l:u:s::oham:vTp:", long_opts, &opt_idx);
 	if (c < 0) {
 	    break;
 	}
