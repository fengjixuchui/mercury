--- conflicted
+++ resolved
@@ -47,14 +47,8 @@
     "   [-s or --select]                      # select only packets with metadata\n"
     "   [-l or --limit] l                     # rotate output file after l records\n"
     "   [-v or --verbose]                     # additional information sent to stdout\n"
-<<<<<<< HEAD
-    "   [-p or --loop] loop_count             # loop count >= 1 for the read_file\n"
-//  "   [--adaptive]                          # adaptively accept or skip packets for pcap file\n"
-    "   [--license]                           # display license\n"
-=======
     "   --license                             # write license information to stdout\n"
     "   --version                             # write version information to stdout\n"
->>>>>>> df117db6
     "   [-h or --help]                        # extended help, with examples\n";
 
 char mercury_extended_help[] =
@@ -104,11 +98,7 @@
     "   including the packet count, byte count, elapsed time and processing rate, as\n"
     "   well as information about threads and files.\n"
     "\n"
-<<<<<<< HEAD
-    "   [--license] writes the license terms to stdout.\n"
-=======
     "   --license and --version write their information to stdout, then halt.\n"
->>>>>>> df117db6
     "\n"
     "   [-h or --help] writes this extended help message to stdout.\n"
     "\n"
@@ -125,6 +115,7 @@
     "   mercury -r foo.mcap -f foo.json -a    # as above, with fingerprint analysis\n"
     "   mercury -c eth0 -t cpu -f foo.json -a # capture and analyze fingerprints\n";
 
+
 enum extended_help {
     extended_help_off = 0,
     extended_help_on  = 1
@@ -136,11 +127,6 @@
     }
     printf(mercury_help, progname);
     if (extended_help) {
-<<<<<<< HEAD
-	printf("%s", mercury_extended_help);
-    } else {
-        printf("\nrun %s --help for more information\n", progname);
-=======
         printf("%s", mercury_extended_help);
     }
     exit(EXIT_FAILURE);
@@ -152,242 +138,15 @@
     }
     if (opt[0] == '-') {
         return false;  // appears to be in -x or --x format
->>>>>>> df117db6
     }
     return true;
 }
-
-/*
- * enum option_index holds the integers used for long options for
- * which there is no corresponding short option
- */
-enum option_index {
-  adaptive = 0,
-  config   = 1,
-  license  = 2
-};
-
-char banner[] = "\t   ____ ___  ___  ____________  _________  __\n"
-                "\t  / __ `__ \\/ _ \\/ ___/ ___/ / / / ___/ / / /\n"
-                "\t / / / / / /  __/ /  / /__/ /_/ / /  / /_/ /\n"
-                "\t/_/ /_/ /_/\\___/_/   \\___/\\__,_/_/   \\__, /\n"
-                "\t                                    /____/\n\n"
-                "\t  packet metadata collection and analysis\n";
 
 int main(int argc, char *argv[]) {
     struct mercury_config cfg = mercury_config_init();
     int c;
 
     while(1) {
-<<<<<<< HEAD
-	int opt_idx = 0;
-	static struct option long_opts[] = {
-	    { "config",      required_argument, NULL, config },
-	    { "read",        required_argument, NULL, 'r' },
-	    { "write",       required_argument, NULL, 'w' },
-	    { "directory",   required_argument, NULL, 'd' },
-	    { "capture",     required_argument, NULL, 'c' },
-	    { "fingerprint", required_argument, NULL, 'f' },
-	    { "analysis",    no_argument,       NULL, 'a' },
-	    { "threads",     required_argument, NULL, 't' },
-	    { "buffer",      required_argument, NULL, 'b' },
-	    { "limit",       required_argument, NULL, 'l' },
-	    { "user",        required_argument, NULL, 'u' },
-	    { "multiple",    required_argument, NULL, 'm' },
-	    { "help",        no_argument,       NULL, 'h' },
-	    { "select",      optional_argument, NULL, 's' },
-	    { "verbose",     no_argument,       NULL, 'v' },
-	    { "loop",        required_argument, NULL, 'p' },
-	    { "adaptive",    no_argument,       NULL,  adaptive },
-	    { "license",     no_argument,       NULL,  license },
-	    { NULL,          0,                 0,     0  }
-	};
-	c = getopt_long(argc, argv, "r:w:c:f:t:b:l:u:soham:vp:d:", long_opts, &opt_idx);
-	if (c < 0) {
-	    break;
-	}
-	switch(c) {
-	case 1:
-	    if (optarg) {
-            mercury_config_read_from_file(&cfg, optarg);
-            num_inputs++;
-	    } else {
-            usage(argv[0], "error: option config requires filename argument", extended_help_off);
-	    }
-	    break;
-	case 'r':
-	    if (optarg) {
-		cfg.read_filename = optarg;
-		num_inputs++;
-	    } else {
-		usage(argv[0], "error: option r or read requires filename argument", extended_help_off);
-	    }
-	    break;
-	case 'w':
-	    if (optarg) {
-		cfg.write_filename = optarg;
-	    } else {
-		usage(argv[0], "error: option w or write requires filename argument", extended_help_off);
-	    }
-	    break;
-	case 'd':
-	    if (optarg) {
-            cfg.working_dir = optarg;
-            num_inputs++;
-	    } else {
-            usage(argv[0], "error: option d or directory requires working directory argument", extended_help_off);
-	    }
-	    break;
-	case 'c':
-	    if (optarg) {
-		cfg.capture_interface = optarg;
-		num_inputs++;
-	    } else {
-		usage(argv[0], "error: option c or capture requires interface argument", extended_help_off);
-	    }
-	    break;
-	case 'f':
-	    if (optarg) {
-		cfg.fingerprint_filename = optarg;
-	    } else {
-		usage(argv[0], "error: option f or fingerprint requires filename argument", extended_help_off);
-	    }
-	    break;
-	case 'a':
-	    if (optarg) {
-		usage(argv[0], "error: option a or analysis does not use an argument", extended_help_off);
-	    } else {
-		cfg.analysis = analysis_on;
-	    }
-	    break;
-	case 'o':
-	    if (optarg) {
-		usage(argv[0], "error: option o or overwrite does not use an argument", extended_help_off);
-	    } else {
-		/*
-		 * remove 'exclusive' and add 'truncate' flags, to cause file writes to overwrite files if need be
-		 */
-		cfg.flags = FLAGS_CLOBBER;
-		/*
-		 * set file mode similarly
-		 */
-		cfg.mode = (char *)"w";
-	    }
-	    break;
-	case 's':
-	    if (optarg) {
-		if (optarg[0] != '=' || optarg[1] == 0) {
-		    usage(argv[0], "error: option s or select has the form s=\"packet filter config string\"", extended_help_off);
-		}
-		cfg.packet_filter_cfg = optarg+1;
-	    } 
-	    cfg.filter = 1;
-	    break;
-	case 'h':
-	    if (optarg) {
-		usage(argv[0], "error: option h or help does not use an argument", extended_help_on);
-	    } else {
-            printf("%s\n", banner);
-            usage(argv[0], NULL, extended_help_on);
-	    }
-	    break;
-	case 'T':
-	    if (optarg) {
-		usage(argv[0], "error: option T or test does not use an argument", extended_help_off);
-	    } else {
-		cfg.use_test_packet = 1;
-		num_inputs++;
-	    }
-	    break;
-	case 't':
-	    if (optarg) {
-		if (strcmp(optarg, "cpu") == 0) {
-		    cfg.num_threads = -1; /* create as many threads as there are cpus */
-		    break;
-		}
-		errno = 0;
-		cfg.num_threads = strtol(optarg, NULL, 10);
-		if (errno) {
-		    printf("%s: could not convert argument \"%s\" to a number\n", strerror(errno), optarg);
-		}
-	    } else {
-		usage(argv[0], "error: option t or threads requires a numeric argument", extended_help_off);
-	    }
-	    break;
-	case 'l':
-	    if (optarg) {
-		errno = 0;
-		cfg.rotate = strtol(optarg, NULL, 10);
-		if (errno) {
-		    printf("%s: could not convert argument \"%s\" to a number\n", strerror(errno), optarg);
-		}
-	    } else {
-		usage(argv[0], "error: option l or limit requires a numeric argument", extended_help_off);
-	    }
-	    break;
-	case 'p':
-	    if (optarg) {
-		errno = 0;
-		cfg.loop_count = strtol(optarg, NULL, 10);
-		if (errno) {
-		    printf("%s: could not convert argument \"%s\" to a number\n", strerror(errno), optarg);
-		}
-	    } else {
-		usage(argv[0], "error: option p or loop requires a numeric argument", extended_help_off);
-	    }
-	    break;
-	case 0:
-	    /* The option --adaptive to adaptively accept or skip packets for PCAP file. */
-	    if (optarg) {
-		usage(argv[0], "error: option --adaptive does not use an argument", extended_help_off);
-	    } else {
-		cfg.adaptive = 1;
-	    }
-	    break;
-	case license:
-	    if (optarg) {
-            usage(argv[0], "error: option --license does not use an argument", extended_help_off);
-	    } else {
-            extern unsigned char COPYING[];
-            fprintf(stdout, "%s\n\n%s\n", banner, COPYING);
-            exit(0);
-	    }
-	    break;
-	case 'u':
-	    if (optarg) {
-		errno = 0;
-		cfg.user = optarg;
-	    } else {
-		usage(argv[0], "error: option u or user requires an argument", extended_help_off);
-	    }
-	    break;
-	case 'b':
-	    if (optarg) {
-		errno = 0;
-		cfg.buffer_fraction = strtof(optarg, NULL);
-		if (errno) {
-		    printf("%s: could not convert argument \"%s\" to a number\n", strerror(errno), optarg);
-		    usage(argv[0], NULL, extended_help_off);
-		}
-		if (cfg.buffer_fraction < 0.0 || cfg.buffer_fraction > 1.0 ) {
-		    usage(argv[0], "buffer fraction must be between 0.0 and 1.0 inclusive", extended_help_off);
-		}
-	    } else {
-		usage(argv[0], "option b or buffer requires a numeric argument", extended_help_off);
-	    }
-	    break;
-	case 'v':
-	    if (optarg) {
-		usage(argv[0], "error: option v or verbose does not use an argument", extended_help_off);
-	    } else {
-		cfg.verbosity = 1;
-	    }
-	    break;
-	case '?':
-	default:
-	    usage(argv[0], NULL, extended_help_off);
-	}
-=======
         enum opt { config=1, version=2, license=3 };
         int opt_idx = 0;
         static struct option long_opts[] = {
@@ -600,7 +359,6 @@
         }
         printf("\n");
         usage(argv[0], "unrecognized options", extended_help_off);
->>>>>>> df117db6
     }
 
     if (cfg.read_filename == NULL && cfg.capture_interface == NULL) {
