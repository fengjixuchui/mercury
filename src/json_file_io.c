--- conflicted
+++ resolved
@@ -202,14 +202,9 @@
 
     buf.write_timestamp(ts);
 
-<<<<<<< HEAD
-    //    r += append_snprintf(dstr, doff, dlen, trunc, ",\"flowhash\":\"%016lx\"", flowhash(key, ts->tv_sec));
-
-    r += append_strncpy(dstr, doff, dlen, trunc,
-                                "}\n");
-=======
+    //    buf.snprintf(dstr, doff, dlen, trunc, ",\"flowhash\":\"%016lx\"", flowhash(key, ts->tv_sec));
+
     buf.strncpy("}\n");
->>>>>>> 84b518c7
 
     return buf.length();
 }
