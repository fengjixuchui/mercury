--- conflicted
+++ resolved
@@ -258,11 +258,7 @@
 //#include <thread>
 
 void usage(const char *progname) {
-<<<<<<< HEAD
     fprintf(stdout, "%s: --input <infile> [--prefix] [--prefix-as-hex] [--pem] [--filter weak]\n", progname);
-=======
-    fprintf(stdout, "%s: --input <infile> [--prefix] [--prefix-as-hex] [--pem] [ --json]\n", progname);
->>>>>>> 7fa1f5f8
     exit(EXIT_FAILURE);
 }
 
