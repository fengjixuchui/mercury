--- conflicted
+++ resolved
@@ -293,11 +293,7 @@
         reader = new base64_file_reader(infile);
     }
 
-<<<<<<< HEAD
-    uint8_t cert_buf[8192];
-=======
     uint8_t cert_buf[8*8192];
->>>>>>> c380aa8c
     ssize_t cert_len = 1;
     while ((cert_len = reader->get_cert(cert_buf, sizeof(cert_buf))) > 0) {
 
