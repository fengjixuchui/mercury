# makefile for mercury fast fingerprint / packet metadata capture program
#

SHELL = /bin/sh

srcdir = .

INSTALL = /usr/bin/install -c
INSTALLDATA = /usr/bin/install -c -m 644

DESTDIR =
prefix = @prefix@
exec_prefix=@exec_prefix@
bindir = @bindir@

.SUFFIXES:
.SUFFIXES: .c .o

# set parameters from configure (autoconf)
#
have_py3    = @PYTHON3@
have_pip3   = @PIP3@
CDEFS       = $(filter -DHAVE_PYTHON3=1, @DEFS@) 

CC      = @CXX@
CFLAGS  = --std=c++11
CFLAGS += -march=native -mtune=native -O2
CFLAGS += -Wall -Wpedantic -Wextra $(CDEFS) 
CFLAGS += -Wno-missing-braces # this flag squelches a gcc bug that causes a spurious warning
CFLAGS += -Wno-pedantic       # suppress warnings about non-ISO C++ (uint128_t, ...)
CFLAGS += $(OPTFLAGS)

<<<<<<< HEAD
MERC   = mercury.c af_packet_io.c af_packet_v3.c json_file_io.c pcap_file_io.c pkt_proc.c utils.c analysis.c rnd_pkt_drop.c signal_handling.c
MERC_H = af_packet_io.h af_packet_v3.h json_file_io.h mercury.h pcap_file_io.h pkt_proc.h utils.h analysis.h rnd_pkt_drop.h signal_handling.h
=======
MERC   = mercury.c af_packet_io.c af_packet_v3.c json_file_io.c pcap_file_io.c pkt_proc.c utils.c analysis.c rnd_pkt_drop.c
MERC_H = af_packet_io.h af_packet_v3.h json_file_io.h mercury.h pcap_file_io.h pkt_proc.h utils.h analysis.h rnd_pkt_drop.h tcp.h
>>>>>>> c69ec6ca

ifeq ($(have_py3),yes)
PYANALYSIS = python_interface.c
CDEFS     += -Wl,--no-as-needed -ldl -lutil $(shell pkg-config --libs --cflags python3)
CYTARGETS  = python-inference/tls_fingerprint_min.cpp python-inference/tls_fingerprint_min.h python-inference/tls_fingerprint_min_api.h
CYPREREQ   = python-inference/tls_fingerprint_min.pyx
else
PYANALYSIS = 
CYTARGETS  = 
CYPREREQ   =
endif

CAP        = cap_net_raw,cap_net_admin,cap_dac_override+eip
EUID       = $(id -u)

mercury: $(MERC) $(MERC_H) libmerc.a Makefile 
	$(CC) $(CFLAGS) -o mercury $(MERC) -lpthread -L. -lmerc
	@echo "build complete; now run 'sudo setcap" $(CAP) "mercury'"

setcap: mercury
	sudo setcap $(CAP) $<

# libmerc performs selective packet parsing and fingerprint extraction
#
LIBMERC     = extractor.c ept.c packet.c $(PYANALYSIS)
LIBMERC_H   = eth.h extractor.h ept.h proto_identify.h packet.h
LIBMERC_OBJ = $(LIBMERC:%.c=%.o)

# implicit rule for building object files
#
%.o: %.c
	$(CC) $(CFLAGS) $(shell pkg-config --libs --cflags python3) -c $<
#	$(CC) $(CFLAGS) -c $<

# rule to build library
#
libmerc.a: $(CYTARGETS) $(LIBMERC_OBJ) $(LIBMERC_H) Makefile 
	ar rcs libmerc.a $(LIBMERC_OBJ) 

# rule to build the cython/python analysis engine in python-inference
#
$(CYTARGETS): $(CYPREREQ)
ifeq ($(have_py3),yes)
	python3 python-inference/setup.py build_ext --inplace
endif


# special targets for mercury
#
.PHONY: debug
debug: $(MERC) $(MERC_H) libmerc.a Makefile
	$(CC) $(CFLAGS) -g -Wall -o mercury $(MERC) -lpthread -L. -lmerc
	@echo "build complete; now run 'sudo setcap cap_net_raw,cap_net_admin,cap_dac_override+eip mercury'"

.PHONY: clean 
clean:
	rm -rf mercury gmon.out libmerc.a *.o tls_fingerprint_min.*.so
	rm -rf build/ $(CYTARGETS)
	for file in Makefile.in README.md configure.ac; do if [ -e "$$file~" ]; then rm -f "$$file~" ; fi; done
	for file in $(MERC) $(MERC_H) $(LIBMERC) $(LIBMERC_H); do if [ -e "$$file~" ]; then rm -f "$$file~" ; fi; done

.PHONY: distclean
distclean: clean
	rm -rf Makefile autom4te.cache config.log config.status

.PHONY: install
install: mercury
	mkdir -p $(DESTDIR)$(bindir)
	$(INSTALL) mercury $(DESTDIR)$(bindir)

.PHONY: gprof
gprof:
	make clean
	$(CC) $(CFLAGS) -pg -o mercury $(MERC) -lpthread -L. -lmerc 

.PHONY: cppcheck
cppcheck: $(MERC) $(MERC_H)
	cppcheck --enable=all --template='{file}:{line}:{severity}:{message}' $(MERC) $(MERC_H)

.PHONY: test
test: mercury
	cd ../test && $(MAKE)

# EOF<|MERGE_RESOLUTION|>--- conflicted
+++ resolved
@@ -30,13 +30,8 @@
 CFLAGS += -Wno-pedantic       # suppress warnings about non-ISO C++ (uint128_t, ...)
 CFLAGS += $(OPTFLAGS)
 
-<<<<<<< HEAD
 MERC   = mercury.c af_packet_io.c af_packet_v3.c json_file_io.c pcap_file_io.c pkt_proc.c utils.c analysis.c rnd_pkt_drop.c signal_handling.c
-MERC_H = af_packet_io.h af_packet_v3.h json_file_io.h mercury.h pcap_file_io.h pkt_proc.h utils.h analysis.h rnd_pkt_drop.h signal_handling.h
-=======
-MERC   = mercury.c af_packet_io.c af_packet_v3.c json_file_io.c pcap_file_io.c pkt_proc.c utils.c analysis.c rnd_pkt_drop.c
-MERC_H = af_packet_io.h af_packet_v3.h json_file_io.h mercury.h pcap_file_io.h pkt_proc.h utils.h analysis.h rnd_pkt_drop.h tcp.h
->>>>>>> c69ec6ca
+MERC_H = af_packet_io.h af_packet_v3.h json_file_io.h mercury.h pcap_file_io.h pkt_proc.h utils.h analysis.h rnd_pkt_drop.h signal_handling.h tcp.h
 
 ifeq ($(have_py3),yes)
 PYANALYSIS = python_interface.c
