# makefile for mercury fast fingerprint / packet metadata capture program
#

SHELL = /bin/sh

srcdir = .

INSTALL = /usr/bin/install -c
INSTALLDATA = /usr/bin/install -c -m 644

prefix = @prefix@
exec_prefix=@exec_prefix@
bindir = @bindir@
localstatedir = @localstatedir@/mercury
datarootdir = @datarootdir@/mercury

.SUFFIXES:
.SUFFIXES: .c .o

# set parameters from configure (autoconf)
#
python      = @PY@
have_py3    = @PYTHON3@
have_pip3   = @PIP3@
have_tpkt3  = @HAVE_TPACKET_V3@
CDEFS       = $(filter -DHAVE_PYTHON3=1, @DEFS@) -DDEFAULT_RESOURCE_DIR="\"$(datarootdir)\""

CXX      = @CXX@
CFLAGS  = --std=c++11
CFLAGS += -O2
# CFLAGS += -march=x86-64 -mtune=generic
CFLAGS += -Wall -Wpedantic -Wextra $(CDEFS) 
CFLAGS += -Wno-missing-braces # this flag squelches a gcc bug that causes a spurious warning
CFLAGS += $(OPTFLAGS)

<<<<<<< HEAD
MERC   = mercury.c af_packet_v3.c json_file_io.c pcap_file_io.c pkt_proc.c utils.c analysis.c rnd_pkt_drop.c signal_handling.c config.c addr.c license.c
MERC_H = af_packet_v3.h json_file_io.h mercury.h pcap_file_io.h pkt_proc.h utils.h analysis.h rnd_pkt_drop.h signal_handling.h config.h addr.h tcp.h match.h
=======
# MERC and MERC_H hold the core source and header files, respectively
#
MERC   =  mercury.c
ifeq ($(have_tpkt3),yes)
MERC   += af_packet_v3.c
else
MERC   += capture.c
endif
MERC   += config.c
MERC   += json_file_io.c
MERC   += output.c
MERC   += pcap_file_io.c
MERC   += pcap_reader.c
MERC   += rnd_pkt_drop.c
MERC   += signal_handling.c

MERC_H =  mercury.h
MERC_H += license.h
MERC_H += version.h
MERC_H += af_packet_v3.h
MERC_H += config.h
MERC_H += json_file_io.h
MERC_H += llq.h
MERC_H += match.h
MERC_H += output.h
MERC_H += pcap_file_io.h
MERC_H += pcap_reader.h
MERC_H += rnd_pkt_drop.h
MERC_H += signal_handling.h

# libmerc.a performs selective packet parsing and fingerprint extraction
# LIBMERC and LIBMERC_H hold the core source and header files,
# respectively, for that library
#
LIBMERC     = analysis.c
LIBMERC     += addr.c
LIBMERC     += extractor.c
LIBMERC     += ept.c
LIBMERC     += packet.c
LIBMERC     += pkt_proc.c
LIBMERC     += udp.c
LIBMERC     += utils.c
LIBMERC     += $(PYANALYSIS)

LIBMERC_H   =  addr.h
LIBMERC_H   += analysis.h
LIBMERC_H   += ept.h
LIBMERC_H   += eth.h
LIBMERC_H   += extractor.h
LIBMERC_H   += proto_identify.h
LIBMERC_H   += packet.h
LIBMERC_H   += pkt_proc.h
LIBMERC_H   += tcp.h
LIBMERC_H   += udp.h
LIBMERC_H   += utils.h
>>>>>>> df117db6

ifeq ($(have_py3),yes)
# PYANALYSIS = python_interface.c
# CDEFS     += -Wl,--no-as-needed -ldl -lutil $(shell pkg-config --libs --cflags python3)
# CYTARGETS  = python-inference/tls_fingerprint_min.cpp python-inference/tls_fingerprint_min.h python-inference/tls_fingerprint_min_api.h
# CYPREREQ   = python-inference/tls_fingerprint_min.pyx
else
PYANALYSIS = 
CYTARGETS  = 
CYPREREQ   =
endif

CAP        = cap_net_raw,cap_net_admin,cap_dac_override+eip
EUID       = $(id -u)

mercury: $(MERC) $(MERC_H) libmerc.a Makefile lctrie/liblctrie.a
	$(CXX) $(CFLAGS) -o mercury $(MERC) -lpthread -L. -lmerc -L./lctrie -llctrie -lz
	@echo "build complete; now run 'sudo setcap" $(CAP) "mercury'"

setcap: mercury
	sudo setcap $(CAP) $<

# implicit rule for building object files
#
%.o: %.c
#	$(CXX) $(CFLAGS) $(shell pkg-config --libs --cflags python3) -c $<
	$(CXX) $(CFLAGS) -c $<

# rule to build library
#
LIBMERC_OBJ = $(LIBMERC:%.c=%.o)
libmerc.a: $(CYTARGETS) $(LIBMERC_OBJ) $(LIBMERC_H) Makefile 
	ar rcs libmerc.a $(LIBMERC_OBJ) 

# lctrie ip address subnet matching library (in lctrie subdirectory)
#
lctrie/liblctrie.a:
	cd lctrie && $(MAKE) liblctrie.a

# rule to build the cython/python analysis engine in python-inference
#
$(CYTARGETS): $(CYPREREQ)
ifeq ($(have_py3),yes)
	python3 python-inference/setup.py build_ext --inplace
endif


# special targets for mercury
#
.PHONY: debug
debug: $(MERC) $(MERC_H) libmerc.a Makefile
	$(CXX) $(CFLAGS) -g -Wall -o mercury $(MERC) -lpthread -L. -lmerc
	@echo "build complete; now run 'sudo setcap cap_net_raw,cap_net_admin,cap_dac_override+eip mercury'"

.PHONY: clean 
clean:
	rm -rf mercury gmon.out libmerc.a *.o tls_fingerprint_min.*.so
	cd lctrie && $(MAKE) clean
	for file in Makefile.in README.md configure.ac; do if [ -e "$$file~" ]; then rm -f "$$file~" ; fi; done
	for file in $(MERC) $(MERC_H) $(LIBMERC) $(LIBMERC_H); do if [ -e "$$file~" ]; then rm -f "$$file~" ; fi; done

.PHONY: distclean
distclean: clean
	rm -rf Makefile autom4te.cache config.log config.status

.PHONY: install
install: mercury
	mkdir -p $(bindir)
	$(INSTALL) mercury $(bindir)
#	setcap cap_net_raw,cap_net_admin,cap_dac_override+eip $(bindir)/mercury
	adduser --system --no-create-home --group mercury
	mkdir -p $(localstatedir)
	$(INSTALL) -d $(localstatedir) -o mercury -g mercury

.PHONY: install-nonroot
install-nonroot: mercury
	mkdir -p $(bindir)
	$(INSTALL) mercury $(bindir)
	mkdir -p $(localstatedir)
	$(INSTALL) -d $(localstatedir)

.PHONY: uninstall
uninstall:
	rm -f $(bindir)/mercury
	rm -rf $(localstatedir)

.PHONY: gprof
gprof:
	make clean
	$(CXX) $(CFLAGS) -pg -o mercury $(MERC) -lpthread -L. -lmerc 

.PHONY: cppcheck
cppcheck: $(MERC) $(LIBMERC)
	cppcheck --language=c++ --std=c++11 --force --enable=all -URAPIDJSON_DOXYGEN_RUNNING --template='{file}:{line}:{severity}:{message}' $^

.PHONY: test
test: mercury
	cd ../test && $(MAKE)

# EOF<|MERGE_RESOLUTION|>--- conflicted
+++ resolved
@@ -33,10 +33,6 @@
 CFLAGS += -Wno-missing-braces # this flag squelches a gcc bug that causes a spurious warning
 CFLAGS += $(OPTFLAGS)
 
-<<<<<<< HEAD
-MERC   = mercury.c af_packet_v3.c json_file_io.c pcap_file_io.c pkt_proc.c utils.c analysis.c rnd_pkt_drop.c signal_handling.c config.c addr.c license.c
-MERC_H = af_packet_v3.h json_file_io.h mercury.h pcap_file_io.h pkt_proc.h utils.h analysis.h rnd_pkt_drop.h signal_handling.h config.h addr.h tcp.h match.h
-=======
 # MERC and MERC_H hold the core source and header files, respectively
 #
 MERC   =  mercury.c
@@ -92,7 +88,6 @@
 LIBMERC_H   += tcp.h
 LIBMERC_H   += udp.h
 LIBMERC_H   += utils.h
->>>>>>> df117db6
 
 ifeq ($(have_py3),yes)
 # PYANALYSIS = python_interface.c
